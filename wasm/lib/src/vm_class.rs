use crate::browser_module::setup_browser_module;
use crate::convert;
use crate::wasm_builtins;
use js_sys::{Object, SyntaxError, TypeError};
use rustpython_vm::{
    compile,
    frame::ScopeRef,
    pyobject::{DictProtocol, PyContext, PyFuncArgs, PyObjectRef, PyResult},
    VirtualMachine,
};
use std::cell::RefCell;
use std::collections::HashMap;
use std::rc::{Rc, Weak};
use wasm_bindgen::prelude::*;

pub(crate) struct StoredVirtualMachine {
    pub vm: VirtualMachine,
    pub scope: ScopeRef,
}

impl StoredVirtualMachine {
    fn new(id: String, inject_browser_module: bool) -> StoredVirtualMachine {
        let mut vm = VirtualMachine::new();
        let builtin = vm.get_builtin_scope();
        let scope = vm.context().new_scope(Some(builtin));
        if inject_browser_module {
            setup_browser_module(&mut vm);
        }
        vm.wasm_id = Some(id);
        StoredVirtualMachine { vm, scope }
    }
}

// It's fine that it's thread local, since WASM doesn't even have threads yet. thread_local! probably
// gets compiled down to a normal-ish static varible, like Atomic* types:
// https://rustwasm.github.io/2018/10/24/multithreading-rust-and-wasm.html#atomic-instructions
thread_local! {
    static STORED_VMS: Rc<RefCell<HashMap<String, Rc<RefCell<StoredVirtualMachine>>>>> = Rc::default();
    static ACTIVE_VMS: Rc<RefCell<HashMap<String, *mut VirtualMachine>>> = Rc::default();
}

#[wasm_bindgen(js_name = vmStore)]
pub struct VMStore;

#[wasm_bindgen(js_class = vmStore)]
impl VMStore {
    pub fn init(id: String, inject_browser_module: Option<bool>) -> WASMVirtualMachine {
        STORED_VMS.with(|cell| {
            let mut vms = cell.borrow_mut();
            if !vms.contains_key(&id) {
                let stored_vm =
                    StoredVirtualMachine::new(id.clone(), inject_browser_module.unwrap_or(true));
                vms.insert(id.clone(), Rc::new(RefCell::new(stored_vm)));
            }
        });
        WASMVirtualMachine { id }
    }

    pub(crate) fn _get(id: String) -> Option<WASMVirtualMachine> {
        STORED_VMS.with(|cell| {
            let vms = cell.borrow();
            if vms.contains_key(&id) {
                Some(WASMVirtualMachine { id })
            } else {
                None
            }
        })
    }

    pub fn get(id: String) -> JsValue {
        match Self::_get(id) {
            Some(wasm_vm) => wasm_vm.into(),
            None => JsValue::UNDEFINED,
        }
    }

    pub fn destroy(id: String) {
        STORED_VMS.with(|cell| {
            use std::collections::hash_map::Entry;
            match cell.borrow_mut().entry(id) {
                Entry::Occupied(o) => {
                    let (_k, stored_vm) = o.remove_entry();
                    // for f in stored_vm.drop_handlers.iter() {
                    //     f();
                    // }
                    // deallocate the VM
                    drop(stored_vm);
                }
                Entry::Vacant(_v) => {}
            }
        });
    }

    pub fn ids() -> Vec<JsValue> {
        STORED_VMS.with(|cell| cell.borrow().keys().map(|k| k.into()).collect())
    }
}

#[derive(Clone)]
pub struct AccessibleVM {
    weak: Weak<RefCell<StoredVirtualMachine>>,
    id: String,
}

impl AccessibleVM {
    pub fn from_id(id: String) -> AccessibleVM {
        let weak = STORED_VMS
            .with(|cell| Rc::downgrade(cell.borrow().get(&id).expect("WASM VM to be valid")));
        AccessibleVM { weak, id }
    }

    pub fn from_vm(vm: &VirtualMachine) -> AccessibleVM {
        AccessibleVM::from_id(
            vm.wasm_id
                .clone()
                .expect("VM passed to from_vm to have wasm_id be Some()"),
        )
    }

    pub fn upgrade(&self) -> Option<AccessibleVMPtr> {
        let vm_cell = self.weak.upgrade()?;
        let top_level = match vm_cell.try_borrow_mut() {
            Ok(mut vm) => {
                ACTIVE_VMS.with(|cell| {
                    cell.borrow_mut().insert(self.id.clone(), &mut vm.vm);
                });
                true
            }
            Err(_) => false,
        };
        Some(ACTIVE_VMS.with(|cell| {
            let vms = cell.borrow();
            let ptr = vms.get(&self.id).expect("id to be in ACTIVE_VMS");
            let vm = unsafe { &mut **ptr };
            AccessibleVMPtr {
                id: self.id.clone(),
                top_level,
                inner: vm,
            }
        }))
    }
}

impl From<WASMVirtualMachine> for AccessibleVM {
    fn from(vm: WASMVirtualMachine) -> AccessibleVM {
        AccessibleVM::from_id(vm.id)
    }
}
impl From<&WASMVirtualMachine> for AccessibleVM {
    fn from(vm: &WASMVirtualMachine) -> AccessibleVM {
        AccessibleVM::from_id(vm.id.clone())
    }
}

pub struct AccessibleVMPtr<'a> {
    id: String,
    top_level: bool,
    inner: &'a mut VirtualMachine,
}

impl std::ops::Deref for AccessibleVMPtr<'_> {
    type Target = VirtualMachine;
    fn deref(&self) -> &VirtualMachine {
        &self.inner
    }
}
impl std::ops::DerefMut for AccessibleVMPtr<'_> {
    fn deref_mut(&mut self) -> &mut VirtualMachine {
        &mut self.inner
    }
}

impl Drop for AccessibleVMPtr<'_> {
    fn drop(&mut self) {
        if self.top_level {
            // remove the (now invalid) pointer from the map
            ACTIVE_VMS.with(|cell| cell.borrow_mut().remove(&self.id));
        }
    }
}

#[wasm_bindgen(js_name = VirtualMachine)]
#[derive(Clone)]
pub struct WASMVirtualMachine {
    pub(crate) id: String,
}

#[wasm_bindgen(js_class = VirtualMachine)]
impl WASMVirtualMachine {
    pub(crate) fn with_unchecked<F, R>(&self, f: F) -> R
    where
        F: FnOnce(&mut StoredVirtualMachine) -> R,
    {
        let stored_vm = STORED_VMS.with(|cell| {
            let mut vms = cell.borrow_mut();
            vms.get_mut(&self.id).unwrap().clone()
        });
        let mut stored_vm = stored_vm.borrow_mut();
        f(&mut stored_vm)
    }

    pub(crate) fn with<F, R>(&self, f: F) -> Result<R, JsValue>
    where
        F: FnOnce(&mut StoredVirtualMachine) -> R,
    {
        self.assert_valid()?;
        Ok(self.with_unchecked(f))
    }

    pub fn valid(&self) -> bool {
        STORED_VMS.with(|cell| cell.borrow().contains_key(&self.id))
    }

    pub fn assert_valid(&self) -> Result<(), JsValue> {
        if self.valid() {
            Ok(())
        } else {
            Err(TypeError::new(
                "Invalid VirtualMachine, this VM was destroyed while this reference was still held",
            )
            .into())
        }
    }

    pub fn destroy(&self) -> Result<(), JsValue> {
        self.assert_valid()?;
        VMStore::destroy(self.id.clone());
        Ok(())
    }

    #[wasm_bindgen(js_name = addToScope)]
    pub fn add_to_scope(&self, name: String, value: JsValue) -> Result<(), JsValue> {
        self.with(
            move |StoredVirtualMachine {
                      ref mut vm,
                      ref mut scope,
                  }| {
                let value = convert::js_to_py(vm, value);
                scope.locals.set_item(&vm.ctx, &name, value);
            },
        )
    }

    #[wasm_bindgen(js_name = setStdout)]
    pub fn set_stdout(&self, stdout: JsValue) -> Result<(), JsValue> {
        self.with(
            move |StoredVirtualMachine {
                      ref mut vm,
                      ref mut scope,
                  }| {
                let print_fn: Box<Fn(&mut VirtualMachine, PyFuncArgs) -> PyResult> =
                    if let Some(selector) = stdout.as_string() {
                        Box::new(
                            move |vm: &mut VirtualMachine, args: PyFuncArgs| -> PyResult {
                                wasm_builtins::builtin_print_html(vm, args, &selector)
                            },
                        )
                    } else if stdout.is_function() {
                        let func = js_sys::Function::from(stdout);
                        Box::new(
                            move |vm: &mut VirtualMachine, args: PyFuncArgs| -> PyResult {
                                func.call1(
                                    &JsValue::UNDEFINED,
                                    &wasm_builtins::format_print_args(vm, args)?.into(),
                                )
                                .map_err(|err| convert::js_to_py(vm, err))?;
                                Ok(vm.get_none())
                            },
                        )
                    } else if stdout.is_undefined() || stdout.is_null() {
                        Box::new(wasm_builtins::builtin_print_console)
                    } else {
                        return Err(TypeError::new(
                            "stdout must be null, a function or a css selector",
                        )
                        .into());
                    };
<<<<<<< HEAD
                vm.ctx
                    .set_attr(scope, "print", vm.ctx.new_rustfunc(print_fn));
=======
                scope
                    .locals
                    .set_item(&vm.ctx, "print", vm.ctx.new_rustfunc_from_box(print_fn));
>>>>>>> 7bb6f8fd
                Ok(())
            },
        )?
    }

    #[wasm_bindgen(js_name = injectModule)]
    pub fn inject_module(&self, name: String, module: Object) -> Result<(), JsValue> {
        self.with(|StoredVirtualMachine { ref mut vm, .. }| {
            let mut module_items: HashMap<String, PyObjectRef> = HashMap::new();
            for entry in convert::object_entries(&module) {
                let (key, value) = entry?;
                let key = Object::from(key).to_string();
                module_items.insert(key.into(), convert::js_to_py(vm, value));
            }

            let mod_name = name.clone();

            let stdlib_init_fn = move |ctx: &PyContext| {
                let py_mod = ctx.new_module(&name, ctx.new_scope(None));
                for (key, value) in module_items.clone() {
                    ctx.set_attr(&py_mod, &key, value);
                }
                py_mod
            };

            vm.stdlib_inits.insert(mod_name, Box::new(stdlib_init_fn));

            Ok(())
        })?
    }

    fn run(&self, mut source: String, mode: compile::Mode) -> Result<JsValue, JsValue> {
        self.assert_valid()?;
        self.with_unchecked(
            |StoredVirtualMachine {
                 ref mut vm,
                 ref mut scope,
             }| {
                source.push('\n');
                let code =
                    compile::compile(&source, &mode, "<wasm>".to_string(), vm.ctx.code_type())
                        .map_err(|err| {
                            SyntaxError::new(&format!("Error parsing Python code: {}", err))
                        })?;
                let result = vm.run_code_obj(code, scope.clone());
                convert::pyresult_to_jsresult(vm, result)
            },
        )
    }

    pub fn exec(&self, source: String) -> Result<JsValue, JsValue> {
        self.run(source, compile::Mode::Exec)
    }

    pub fn eval(&self, source: String) -> Result<JsValue, JsValue> {
        self.run(source, compile::Mode::Eval)
    }
}<|MERGE_RESOLUTION|>--- conflicted
+++ resolved
@@ -275,14 +275,9 @@
                         )
                         .into());
                     };
-<<<<<<< HEAD
-                vm.ctx
-                    .set_attr(scope, "print", vm.ctx.new_rustfunc(print_fn));
-=======
                 scope
                     .locals
-                    .set_item(&vm.ctx, "print", vm.ctx.new_rustfunc_from_box(print_fn));
->>>>>>> 7bb6f8fd
+                    .set_item(&vm.ctx, "print", vm.ctx.new_rustfunc(print_fn));
                 Ok(())
             },
         )?
