--- conflicted
+++ resolved
@@ -11,18 +11,11 @@
 b = [1, 2]
 
 assert b[:] == [1, 2]
-<<<<<<< HEAD
 assert b[slice(None)] == [1, 2]
-assert b[:2**100] == [1, 2]
-assert b[-2**100:] == [1, 2]
-assert b[2**100:] == []
-assert b[::2**100] == [1]
-=======
 assert b[: 2 ** 100] == [1, 2]
 assert b[-2 ** 100 :] == [1, 2]
 assert b[2 ** 100 :] == []
 assert b[:: 2 ** 100] == [1]
->>>>>>> d7275c77
 assert b[-10:1] == [1]
 assert b[0:0] == []
 assert b[1:0] == []
@@ -88,7 +81,6 @@
 ss[:1] = 1
 
 
-<<<<<<< HEAD
 class CustomIndex:
     def __init__(self, x):
         self.x = x
@@ -99,7 +91,8 @@
 
 assert c[CustomIndex(1):CustomIndex(3)] == [1, 2]
 assert d[CustomIndex(1):CustomIndex(3)] == "23"
-=======
+
+
 def test_all_slices():
     """
     test all possible slices except big number
@@ -135,5 +128,4 @@
         print(len(failures), "slices failed")
 
 
-test_all_slices()
->>>>>>> d7275c77
+test_all_slices()